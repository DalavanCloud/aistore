/*
 * Copyright (c) 2017, NVIDIA CORPORATION. All rights reserved.
 *
 */
package dfc

import (
	"errors"
	"fmt"
	"html"
	"io"
	"net/http"
	"os"
	"strings"
	"sync/atomic"

	"github.com/golang/glog"
)

const (
	fslash           = "/"
	s3skipTokenToKey = 3
)

<<<<<<< HEAD
=======
// TODO Fillin AWS specific initialization
type awsif struct {
}

// TODO Fillin GCP specific initialization
type gcpif struct {
}

type cinterface interface {
	listbucket(http.ResponseWriter, string)
	getobj(http.ResponseWriter, string, string, string)
}

// Function for handling request  on specific port
func httphdlr(w http.ResponseWriter, r *http.Request) {
	if glog.V(1) {
		glog.Infof("HTTP request from %s: %s %q", r.RemoteAddr, r.Method, r.URL)
	}

	if ctx.isproxy {
		proxyhdlr(w, r)
	} else {
		servhdlr(w, r)
	}
}

>>>>>>> 64a134f3
// Servhdlr function serves request coming to listening port of DFC's Storage Server.
// It supports GET method only and return 405 error for non supported Methods.
// This function checks wheather key exists locally or not. If key does not exist locally
// it prepares session and download objects from S3 to path on local host.
func servhdlr(w http.ResponseWriter, r *http.Request) {
	switch r.Method {
	case "GET":
		stats := getstorstats()
		atomic.AddInt64(&stats.numget, 1)
		cnt := strings.Count(html.EscapeString(r.URL.Path), fslash)
		s := strings.Split(html.EscapeString(r.URL.Path), fslash)
		bktname := s[1]
<<<<<<< HEAD
		keyname := s[2]
		mpath := doHashfindMountPath(bktname + keyname)
		fname := mpath + fslash + bktname + fslash + keyname

		// Check wheather filename exists in local directory or not
		_, err := os.Stat(fname)
		if os.IsNotExist(err) {
			atomic.AddInt64(&stats.numnotcached, 1)
			glog.Infof("Bucket %s key %s fqn %q is not cached", bktname, keyname, fname)
			// TODO: avoid creating sessions for each request
			sess := session.Must(session.NewSessionWithOptions(session.Options{
				SharedConfigState: session.SharedConfigEnable,
			}))

			// Create S3 Downloader
			// TODO: Optimize downloader options
			// (currently: 5MB chunks and 5 concurrent downloads)
			downloader := s3manager.NewDownloader(sess)

			err = downloadobject(w, downloader, mpath, bktname, keyname)
			if err != nil {
				http.Error(w, err.Error(), http.StatusInternalServerError)
			} else {
				glog.Infof("Bucket %s key %s fqn %q downloaded", bktname, keyname, fname)
			}
		} else if glog.V(2) {
			glog.Infof("Bucket %s key %s fqn %q *is* cached", bktname, keyname, fname)
		}
		file, err := os.Open(fname)
		if err != nil {
			glog.Errorf("Failed to open file %q, err: %v", fname, err)
			checksetmounterror(fname)
			http.Error(w, err.Error(), http.StatusInternalServerError)
		} else {
			defer file.Close()
=======
		if cnt == 1 {
			// Get with only bucket name will imply getting list of objects from bucket.
			ctx.httprun.cloudif.listbucket(w, bktname)
>>>>>>> 64a134f3

		} else {
			// Expecting /<bucketname>/keypath
			s := strings.SplitN(html.EscapeString(r.URL.Path), fslash, s3skipTokenToKey)
			keyname := s[2]
			mpath := doHashfindMountPath(bktname + fslash + keyname)
			fname := mpath + fslash + bktname + fslash + keyname
			// Check wheather filename exists in local directory or not
			_, err := os.Stat(fname)
			if os.IsNotExist(err) {
				atomic.AddInt64(&stats.numnotcached, 1)
				glog.Infof("Bucket %s key %s fqn %q is not cached", bktname, keyname, fname)
				ctx.httprun.cloudif.getobj(w, mpath, bktname, keyname)
			} else if glog.V(2) {
				glog.Infof("Bucket %s key %s fqn %q *is* cached", bktname, keyname, fname)
			}
			file, err := os.Open(fname)
			if err != nil {
				glog.Errorf("Failed to open file %q, err: %v", fname, err)
				checksetmounterror(fname)
				http.Error(w, err.Error(), http.StatusInternalServerError)
			} else {
				defer file.Close()

				// TODO: optimize. Currently the file gets downloaded and stored locally
				//       _prior_ to sending http response back to the requesting client
				_, err := io.Copy(w, file)
				if err != nil {
					glog.Errorf("Failed to copy data to http response for fname %q, err: %v", fname, err)
					http.Error(w, err.Error(), http.StatusInternalServerError)
				} else {
					glog.Infof("Copied %q to http response\n", fname)
				}
			}
		}
	case "POST":
	case "PUT":
	case "DELETE":
	default:
		glog.Errorf("Invalid request from %s: %s %q", r.RemoteAddr, r.Method, r.URL)
		http.Error(w, http.StatusText(http.StatusMethodNotAllowed)+": "+r.Method,
			http.StatusMethodNotAllowed)

	}
	glog.Flush()
}

<<<<<<< HEAD
// This function download S3 object into local file.
func downloadobject(w http.ResponseWriter, downloader *s3manager.Downloader,
	mpath string, bucket string, kname string) error {
	var file *os.File
	var err error
	var bytes int64

	//pathname := ctx.configparam.cachedir + "/" + bucket + "/" + kname
	fname := mpath + fslash + bucket + fslash + kname
	// strips the last part from filepath
	dirname := filepath.Dir(fname)
	_, err = os.Stat(dirname)
	if err != nil {
		// Create bucket-path directory for non existent paths.
		if os.IsNotExist(err) {
			err = os.MkdirAll(dirname, 0755)
			if err != nil {
				glog.Errorf("Failed to create bucket dir %s, err: %v", dirname, err)
				return err
			}
		} else {
			glog.Errorf("Failed to fstat dir %q, err: %v", dirname, err)
			return err
		}
	}

	file, err = os.Create(fname)
	if err != nil {
		glog.Errorf("Unable to create file %q, err: %v", fname, err)
		checksetmounterror(fname)
		return err
	}
	bytes, err = downloader.Download(file, &s3.GetObjectInput{
		Bucket: aws.String(bucket),
		Key:    aws.String(kname),
	})
	if err != nil {
		glog.Errorf("Failed to download key %s from bucket %s, err: %v",
			kname, bucket, err)
		checksetmounterror(fname)
	} else {
		stats := getstorstats()
		atomic.AddInt64(&stats.bytesloaded, bytes)
	}
	return err
}

=======
>>>>>>> 64a134f3
//===========================================================================
//
// storage runner
//
//===========================================================================
<<<<<<< HEAD
type storagerunner struct {
	httprunner
	fschkchan chan bool // to stop checkfs timer
=======
type httprunner struct {
	listener  net.Listener    // http listener
	fschkchan chan bool       // to stop checkfs timer
	httprqwg  *sync.WaitGroup // to complete pending http
	cloudif   cinterface      // Interface for multiple cloud
>>>>>>> 64a134f3
}

// start storage runner
func (r *storagerunner) run() error {
	var err error
<<<<<<< HEAD
=======
	// server must register with the proxy
	if !ctx.isproxy {
		// Chanel for stopping filesystem check timer.
		r.fschkchan = make(chan bool)
		//
		// FIXME: UNREGISTER is totally missing
		//
		err = registerwithproxy()
		if err != nil {
			glog.Errorf("Failed to register with proxy, err: %v", err)
			return err
		}
		// Local mount points have precedence over cachePath settings.
		ctx.mntpath, err = parseProcMounts(procMountsPath)
		if err != nil {
			glog.Errorf("Failed to parse mounts, err: %v", err)
			return err
		}
		if len(ctx.mntpath) == 0 {
			glog.Infof("Warning: configuring %d mount points for testing purposes", ctx.config.Cache.CachePathCount)

			// Use CachePath from config file if set.
			if ctx.config.Cache.CachePath == "" || ctx.config.Cache.CachePathCount < 1 {
				errstr := fmt.Sprintf("Invalid configuration: CachePath %q or CachePathCount %d",
					ctx.config.Cache.CachePath, ctx.config.Cache.CachePathCount)
				glog.Error(errstr)
				err := errors.New(errstr)
				return err
			}
			ctx.mntpath = populateCachepathMounts()
		} else {
			glog.Infof("Found %d mount points", len(ctx.mntpath))
		}
		// Start FScheck thread
		go fsCheckTimer(r.fschkchan)
	}
	httpmux := http.NewServeMux()
	httpmux.HandleFunc("/", httphdlr)
	portstring := ":" + ctx.config.Listen.Port
>>>>>>> 64a134f3

	// Chanel for stopping filesystem check timer.
	r.fschkchan = make(chan bool)
	//
	// FIXME: UNREGISTER is totally missing
	//
	err = registerwithproxy()
	if err != nil {
		glog.Errorf("Failed to parse mounts, err: %v", err)
		return err
	}
	// Local mount points have precedence over cachePath settings.
	ctx.mntpath, err = parseProcMounts(procMountsPath)
	if err != nil {
		glog.Errorf("Failed to register with proxy, err: %v", err)
		return err
	}
<<<<<<< HEAD
	if len(ctx.mntpath) == 0 {
		glog.Infof("Warning: configuring %d mount points for testing purposes", ctx.config.Cache.CachePathCount)

		// Use CachePath from config file if set.
		if ctx.config.Cache.CachePath == "" || ctx.config.Cache.CachePathCount < 1 {
			errstr := fmt.Sprintf("Invalid configuration: CachePath %q or CachePathCount %d",
				ctx.config.Cache.CachePath, ctx.config.Cache.CachePathCount)
			glog.Error(errstr)
			err := errors.New(errstr)
			return err
		}
		ctx.mntpath = populateCachepathMounts()
	} else {
		glog.Infof("Found %d mount points", len(ctx.mntpath))
	}
	// Start FScheck thread
	go fsCheckTimer(r.fschkchan)

	return r.runhandler(servhdlr)
=======
	// Check and Instantiate Cloud Provider object
	if ctx.config.CloudProvider == amazoncloud {
		// TODO do AWS initialization including sessions.
		r.cloudif = &awsif{}

	}
	if ctx.config.CloudProvider == googlecloud {
		r.cloudif = &gcpif{}
	}
	if r.cloudif == nil {
		r.listener.Close()
		errstr := fmt.Sprintf("Failed to initialize cloud object provider, provider : %s", ctx.config.CloudProvider)
		glog.Error(errstr)
		err := errors.New(errstr)
		return err

	}
	r.httprqwg = &sync.WaitGroup{}
	ctx.httprun = r
	return http.Serve(r.listener, httpmux)
>>>>>>> 64a134f3

}

// stop gracefully
func (r *storagerunner) stop(err error) {
	glog.Infof("Stopping storagerunner, err: %v", err)
	r.httprunner.stop(err)
	close(r.fschkchan)
}<|MERGE_RESOLUTION|>--- conflicted
+++ resolved
@@ -22,8 +22,6 @@
 	s3skipTokenToKey = 3
 )
 
-<<<<<<< HEAD
-=======
 // TODO Fillin AWS specific initialization
 type awsif struct {
 }
@@ -37,20 +35,6 @@
 	getobj(http.ResponseWriter, string, string, string)
 }
 
-// Function for handling request  on specific port
-func httphdlr(w http.ResponseWriter, r *http.Request) {
-	if glog.V(1) {
-		glog.Infof("HTTP request from %s: %s %q", r.RemoteAddr, r.Method, r.URL)
-	}
-
-	if ctx.isproxy {
-		proxyhdlr(w, r)
-	} else {
-		servhdlr(w, r)
-	}
-}
-
->>>>>>> 64a134f3
 // Servhdlr function serves request coming to listening port of DFC's Storage Server.
 // It supports GET method only and return 405 error for non supported Methods.
 // This function checks wheather key exists locally or not. If key does not exist locally
@@ -63,48 +47,9 @@
 		cnt := strings.Count(html.EscapeString(r.URL.Path), fslash)
 		s := strings.Split(html.EscapeString(r.URL.Path), fslash)
 		bktname := s[1]
-<<<<<<< HEAD
-		keyname := s[2]
-		mpath := doHashfindMountPath(bktname + keyname)
-		fname := mpath + fslash + bktname + fslash + keyname
-
-		// Check wheather filename exists in local directory or not
-		_, err := os.Stat(fname)
-		if os.IsNotExist(err) {
-			atomic.AddInt64(&stats.numnotcached, 1)
-			glog.Infof("Bucket %s key %s fqn %q is not cached", bktname, keyname, fname)
-			// TODO: avoid creating sessions for each request
-			sess := session.Must(session.NewSessionWithOptions(session.Options{
-				SharedConfigState: session.SharedConfigEnable,
-			}))
-
-			// Create S3 Downloader
-			// TODO: Optimize downloader options
-			// (currently: 5MB chunks and 5 concurrent downloads)
-			downloader := s3manager.NewDownloader(sess)
-
-			err = downloadobject(w, downloader, mpath, bktname, keyname)
-			if err != nil {
-				http.Error(w, err.Error(), http.StatusInternalServerError)
-			} else {
-				glog.Infof("Bucket %s key %s fqn %q downloaded", bktname, keyname, fname)
-			}
-		} else if glog.V(2) {
-			glog.Infof("Bucket %s key %s fqn %q *is* cached", bktname, keyname, fname)
-		}
-		file, err := os.Open(fname)
-		if err != nil {
-			glog.Errorf("Failed to open file %q, err: %v", fname, err)
-			checksetmounterror(fname)
-			http.Error(w, err.Error(), http.StatusInternalServerError)
-		} else {
-			defer file.Close()
-=======
 		if cnt == 1 {
 			// Get with only bucket name will imply getting list of objects from bucket.
-			ctx.httprun.cloudif.listbucket(w, bktname)
->>>>>>> 64a134f3
-
+			getcloudif().listbucket(w, bktname)
 		} else {
 			// Expecting /<bucketname>/keypath
 			s := strings.SplitN(html.EscapeString(r.URL.Path), fslash, s3skipTokenToKey)
@@ -116,7 +61,7 @@
 			if os.IsNotExist(err) {
 				atomic.AddInt64(&stats.numnotcached, 1)
 				glog.Infof("Bucket %s key %s fqn %q is not cached", bktname, keyname, fname)
-				ctx.httprun.cloudif.getobj(w, mpath, bktname, keyname)
+				getcloudif().getobj(w, mpath, bktname, keyname)
 			} else if glog.V(2) {
 				glog.Infof("Bucket %s key %s fqn %q *is* cached", bktname, keyname, fname)
 			}
@@ -151,119 +96,20 @@
 	glog.Flush()
 }
 
-<<<<<<< HEAD
-// This function download S3 object into local file.
-func downloadobject(w http.ResponseWriter, downloader *s3manager.Downloader,
-	mpath string, bucket string, kname string) error {
-	var file *os.File
-	var err error
-	var bytes int64
-
-	//pathname := ctx.configparam.cachedir + "/" + bucket + "/" + kname
-	fname := mpath + fslash + bucket + fslash + kname
-	// strips the last part from filepath
-	dirname := filepath.Dir(fname)
-	_, err = os.Stat(dirname)
-	if err != nil {
-		// Create bucket-path directory for non existent paths.
-		if os.IsNotExist(err) {
-			err = os.MkdirAll(dirname, 0755)
-			if err != nil {
-				glog.Errorf("Failed to create bucket dir %s, err: %v", dirname, err)
-				return err
-			}
-		} else {
-			glog.Errorf("Failed to fstat dir %q, err: %v", dirname, err)
-			return err
-		}
-	}
-
-	file, err = os.Create(fname)
-	if err != nil {
-		glog.Errorf("Unable to create file %q, err: %v", fname, err)
-		checksetmounterror(fname)
-		return err
-	}
-	bytes, err = downloader.Download(file, &s3.GetObjectInput{
-		Bucket: aws.String(bucket),
-		Key:    aws.String(kname),
-	})
-	if err != nil {
-		glog.Errorf("Failed to download key %s from bucket %s, err: %v",
-			kname, bucket, err)
-		checksetmounterror(fname)
-	} else {
-		stats := getstorstats()
-		atomic.AddInt64(&stats.bytesloaded, bytes)
-	}
-	return err
-}
-
-=======
->>>>>>> 64a134f3
 //===========================================================================
 //
 // storage runner
 //
 //===========================================================================
-<<<<<<< HEAD
 type storagerunner struct {
 	httprunner
-	fschkchan chan bool // to stop checkfs timer
-=======
-type httprunner struct {
-	listener  net.Listener    // http listener
-	fschkchan chan bool       // to stop checkfs timer
-	httprqwg  *sync.WaitGroup // to complete pending http
-	cloudif   cinterface      // Interface for multiple cloud
->>>>>>> 64a134f3
+	fschkchan chan bool  // to stop checkfs timer
+	cloudif   cinterface // Interface for multiple cloud
 }
 
 // start storage runner
 func (r *storagerunner) run() error {
 	var err error
-<<<<<<< HEAD
-=======
-	// server must register with the proxy
-	if !ctx.isproxy {
-		// Chanel for stopping filesystem check timer.
-		r.fschkchan = make(chan bool)
-		//
-		// FIXME: UNREGISTER is totally missing
-		//
-		err = registerwithproxy()
-		if err != nil {
-			glog.Errorf("Failed to register with proxy, err: %v", err)
-			return err
-		}
-		// Local mount points have precedence over cachePath settings.
-		ctx.mntpath, err = parseProcMounts(procMountsPath)
-		if err != nil {
-			glog.Errorf("Failed to parse mounts, err: %v", err)
-			return err
-		}
-		if len(ctx.mntpath) == 0 {
-			glog.Infof("Warning: configuring %d mount points for testing purposes", ctx.config.Cache.CachePathCount)
-
-			// Use CachePath from config file if set.
-			if ctx.config.Cache.CachePath == "" || ctx.config.Cache.CachePathCount < 1 {
-				errstr := fmt.Sprintf("Invalid configuration: CachePath %q or CachePathCount %d",
-					ctx.config.Cache.CachePath, ctx.config.Cache.CachePathCount)
-				glog.Error(errstr)
-				err := errors.New(errstr)
-				return err
-			}
-			ctx.mntpath = populateCachepathMounts()
-		} else {
-			glog.Infof("Found %d mount points", len(ctx.mntpath))
-		}
-		// Start FScheck thread
-		go fsCheckTimer(r.fschkchan)
-	}
-	httpmux := http.NewServeMux()
-	httpmux.HandleFunc("/", httphdlr)
-	portstring := ":" + ctx.config.Listen.Port
->>>>>>> 64a134f3
 
 	// Chanel for stopping filesystem check timer.
 	r.fschkchan = make(chan bool)
@@ -281,7 +127,7 @@
 		glog.Errorf("Failed to register with proxy, err: %v", err)
 		return err
 	}
-<<<<<<< HEAD
+
 	if len(ctx.mntpath) == 0 {
 		glog.Infof("Warning: configuring %d mount points for testing purposes", ctx.config.Cache.CachePathCount)
 
@@ -297,33 +143,19 @@
 	} else {
 		glog.Infof("Found %d mount points", len(ctx.mntpath))
 	}
-	// Start FScheck thread
+
 	go fsCheckTimer(r.fschkchan)
 
-	return r.runhandler(servhdlr)
-=======
-	// Check and Instantiate Cloud Provider object
+	// cloud provider
+	assert(ctx.config.CloudProvider == amazoncloud || ctx.config.CloudProvider == googlecloud)
 	if ctx.config.CloudProvider == amazoncloud {
-		// TODO do AWS initialization including sessions.
+		// TODO do AWS initialization including sessions
 		r.cloudif = &awsif{}
 
-	}
-	if ctx.config.CloudProvider == googlecloud {
+	} else {
 		r.cloudif = &gcpif{}
 	}
-	if r.cloudif == nil {
-		r.listener.Close()
-		errstr := fmt.Sprintf("Failed to initialize cloud object provider, provider : %s", ctx.config.CloudProvider)
-		glog.Error(errstr)
-		err := errors.New(errstr)
-		return err
-
-	}
-	r.httprqwg = &sync.WaitGroup{}
-	ctx.httprun = r
-	return http.Serve(r.listener, httpmux)
->>>>>>> 64a134f3
-
+	return r.runhandler(servhdlr)
 }
 
 // stop gracefully
